use std::{
    collections::HashMap,
    future::ready,
    sync::{Arc, Mutex},
    time::Instant,
};

use futures::{stream::FuturesOrdered, FutureExt, StreamExt, TryFutureExt};
use once_cell::sync::Lazy;
use stream_cancel::{StreamExt as StreamCancelExt, Trigger, Tripwire};
use tokio::{
    select,
    time::{timeout, Duration},
};
use tracing_futures::Instrument;
use vector_core::{
    buffers::{
        topology::{
            builder::TopologyBuilder,
            channel::{BufferReceiver, BufferSender},
        },
        BufferType, WhenFull,
    },
    internal_event::EventsSent,
    ByteSizeOf,
};

use super::{
    fanout::{self, Fanout},
    schema,
    task::{Task, TaskOutput},
    BuiltBuffer, ConfigDiff,
};
use crate::{
    config::{
        ComponentKey, DataType, Input, Output, OutputId, ProxyConfig, SinkContext, SourceContext,
        TransformContext,
    },
    event::{Event, EventArray, EventContainer},
    internal_events::EventsReceived,
    shutdown::SourceShutdownCoordinator,
    transforms::{SyncTransform, TaskTransform, Transform, TransformOutputs, TransformOutputsBuf},
    SourceSender,
};

static ENRICHMENT_TABLES: Lazy<enrichment::TableRegistry> =
    Lazy::new(enrichment::TableRegistry::default);

pub(crate) const SOURCE_SENDER_BUFFER_SIZE: usize = 1000;

static TRANSFORM_CONCURRENCY_LIMIT: Lazy<usize> = Lazy::new(|| {
    crate::app::WORKER_THREADS
        .get()
        .map(std::num::NonZeroUsize::get)
        .unwrap_or_else(num_cpus::get)
});

pub(self) async fn load_enrichment_tables<'a>(
    config: &'a super::Config,
    diff: &'a ConfigDiff,
) -> (&'static enrichment::TableRegistry, Vec<String>) {
    let mut enrichment_tables = HashMap::new();

    let mut errors = vec![];

    // Build enrichment tables
    'tables: for (name, table) in config.enrichment_tables.iter() {
        let table_name = name.to_string();
        if ENRICHMENT_TABLES.needs_reload(&table_name) {
            let indexes = if !diff.enrichment_tables.contains_new(name) {
                // If this is an existing enrichment table, we need to store the indexes to reapply
                // them again post load.
                Some(ENRICHMENT_TABLES.index_fields(&table_name))
            } else {
                None
            };

            let mut table = match table.inner.build(&config.global).await {
                Ok(table) => table,
                Err(error) => {
                    errors.push(format!("Enrichment Table \"{}\": {}", name, error));
                    continue;
                }
            };

            if let Some(indexes) = indexes {
                for (case, index) in indexes {
                    match table
                        .add_index(case, &index.iter().map(|s| s.as_ref()).collect::<Vec<_>>())
                    {
                        Ok(_) => (),
                        Err(error) => {
                            // If there is an error adding an index we do not want to use the reloaded
                            // data, the previously loaded data will still need to be used.
                            // Just report the error and continue.
                            error!(message = "Unable to add index to reloaded enrichment table.",
                                    table = ?name.to_string(),
                                    %error);
                            continue 'tables;
                        }
                    }
                }
            }

            enrichment_tables.insert(table_name, table);
        }
    }

    ENRICHMENT_TABLES.load(enrichment_tables);

    (&ENRICHMENT_TABLES, errors)
}

pub struct Pieces {
    pub(super) inputs: HashMap<ComponentKey, (BufferSender<Event>, Vec<OutputId>)>,
    pub(crate) outputs: HashMap<ComponentKey, HashMap<Option<String>, fanout::ControlChannel>>,
    pub(super) tasks: HashMap<ComponentKey, Task>,
    pub(crate) source_tasks: HashMap<ComponentKey, Task>,
    pub(super) healthchecks: HashMap<ComponentKey, Task>,
    pub(crate) shutdown_coordinator: SourceShutdownCoordinator,
    pub(crate) detach_triggers: HashMap<ComponentKey, Trigger>,
}

/// Builds only the new pieces, and doesn't check their topology.
pub async fn build_pieces(
    config: &super::Config,
    diff: &ConfigDiff,
    mut buffers: HashMap<ComponentKey, BuiltBuffer>,
) -> Result<Pieces, Vec<String>> {
    let mut inputs = HashMap::new();
    let mut outputs = HashMap::new();
    let mut tasks = HashMap::new();
    let mut source_tasks = HashMap::new();
    let mut healthchecks = HashMap::new();
    let mut shutdown_coordinator = SourceShutdownCoordinator::default();
    let mut detach_triggers = HashMap::new();

    let mut errors = vec![];

    let (enrichment_tables, enrichment_errors) = load_enrichment_tables(config, diff).await;
    errors.extend(enrichment_errors);

    // Build sources
    for (key, source) in config
        .sources
        .iter()
        .filter(|(key, _)| diff.sources.contains_new(key))
    {
        let typetag = source.inner.source_type();
        let source_outputs = source.inner.outputs();

        let mut builder = SourceSender::builder().with_buffer(SOURCE_SENDER_BUFFER_SIZE);
        let mut pumps = Vec::new();
        let mut controls = HashMap::new();
        let mut schema_definitions = HashMap::with_capacity(source_outputs.len());

        for output in source_outputs {
            let rx = builder.add_output(output.clone());

            let (fanout, control) = Fanout::new();
            let pump = async move {
                rx.map(Ok).forward(fanout).await?;
                Ok(TaskOutput::Source)
            };

            pumps.push(pump);
            controls.insert(
                OutputId {
                    component: key.clone(),
                    port: output.port.clone(),
                },
                control,
            );

            let schema_definition = output
                .log_schema_definition
                .unwrap_or_else(schema::Definition::empty);

            schema_definitions.insert(output.port, schema_definition);
        }

        let pump = async move {
            let mut handles = Vec::new();
            for pump in pumps {
                handles.push(tokio::spawn(pump));
            }
            for handle in handles {
                handle.await.expect("join error")?;
            }
            Ok(TaskOutput::Source)
        };
        let pump = Task::new(key.clone(), typetag, pump);

        let pipeline = builder.build();

        let (shutdown_signal, force_shutdown_tripwire) = shutdown_coordinator.register_source(key);

        let context = SourceContext {
            key: key.clone(),
            globals: config.global.clone(),
            shutdown: shutdown_signal,
            out: pipeline,
            proxy: ProxyConfig::merge_with_env(&config.global.proxy, &source.proxy),
            acknowledgements: source.sink_acknowledgements,
            schema_definitions,
        };
        let server = match source.inner.build(context).await {
            Err(error) => {
                errors.push(format!("Source \"{}\": {}", key, error));
                continue;
            }
            Ok(server) => server,
        };

        // The force_shutdown_tripwire is a Future that when it resolves means that this source
        // has failed to shut down gracefully within its allotted time window and instead should be
        // forcibly shut down. We accomplish this by select()-ing on the server Task with the
        // force_shutdown_tripwire. That means that if the force_shutdown_tripwire resolves while
        // the server Task is still running the Task will simply be dropped on the floor.
        let server = async {
            let result = select! {
                biased;

                _ = force_shutdown_tripwire => {
                    Ok(())
                },
                result = server => result,
            };

            match result {
                Ok(()) => {
                    debug!("Finished.");
                    Ok(TaskOutput::Source)
                }
                Err(()) => Err(()),
            }
        };
        let server = Task::new(key.clone(), typetag, server);

        outputs.extend(controls);
        tasks.insert(key.clone(), pump);
        source_tasks.insert(key.clone(), server);
    }

    let mut definition_cache = HashMap::default();

    // Build transforms
    for (key, transform) in config
        .transforms
        .iter()
        .filter(|(key, _)| diff.transforms.contains_new(key))
    {
<<<<<<< HEAD
        let mut schema_definitions = HashMap::new();
        let merged_definition =
            schema::merged_definition(&transform.inputs, config, &mut definition_cache);
=======
        let mut schema_ids = HashMap::new();
        let merged_definition = if config.schema.enabled {
            schema::merged_definition(&transform.inputs, config, &mut definition_cache)
        } else {
            schema::Definition::empty()
        };
>>>>>>> 32d9adb4

        for output in transform.inner.outputs(&merged_definition) {
            let definition = match output.log_schema_definition {
                Some(definition) => definition,
                None => merged_definition.clone(),
            };

            schema_definitions.insert(output.port, definition);
        }

        let context = TransformContext {
            key: Some(key.clone()),
            globals: config.global.clone(),
            enrichment_tables: enrichment_tables.clone(),
<<<<<<< HEAD
            schema_definitions,
=======
            schema_ids,
>>>>>>> 32d9adb4
            merged_schema_definition: merged_definition.clone(),
        };

        let node = TransformNode {
            key: key.clone(),
            typetag: transform.inner.transform_type(),
            inputs: transform.inputs.clone(),
            input_details: transform.inner.input(),
            outputs: transform.inner.outputs(&merged_definition),
            enable_concurrency: transform.inner.enable_concurrency(),
        };

        let transform = match transform.inner.build(&context).await {
            Err(error) => {
                errors.push(format!("Transform \"{}\": {}", key, error));
                continue;
            }
            Ok(transform) => transform,
        };

        let (input_tx, input_rx) = TopologyBuilder::standalone_memory(100, WhenFull::Block).await;

        inputs.insert(key.clone(), (input_tx, node.inputs.clone()));

        let (transform_task, transform_outputs) = build_transform(transform, node, input_rx);

        outputs.extend(transform_outputs);
        tasks.insert(key.clone(), transform_task);
    }

    // Build sinks
    for (key, sink) in config
        .sinks
        .iter()
        .filter(|(key, _)| diff.sinks.contains_new(key))
    {
        let sink_inputs = &sink.inputs;
        let healthcheck = sink.healthcheck();
        let enable_healthcheck = healthcheck.enabled && config.healthchecks.enabled;

        let typetag = sink.inner.sink_type();
        let input_type = sink.inner.input().data_type();

        let (tx, rx, acker) = if let Some(buffer) = buffers.remove(key) {
            buffer
        } else {
            let buffer_type = match sink.buffer.stages().first().expect("cant ever be empty") {
                BufferType::Memory { .. } => "memory",
                BufferType::DiskV1 { .. } | BufferType::DiskV2 { .. } => "disk",
            };
            let buffer_span = error_span!(
                "sink",
                component_kind = "sink",
                component_id = %key.id(),
                component_type = typetag,
                component_name = %key.id(),
                buffer_type = buffer_type,
            );
            let buffer = sink
                .buffer
                .build(config.global.data_dir.clone(), key.to_string(), buffer_span)
                .await;
            match buffer {
                Err(error) => {
                    errors.push(format!("Sink \"{}\": {}", key, error));
                    continue;
                }
                Ok((tx, rx, acker)) => (tx, Arc::new(Mutex::new(Some(rx))), acker),
            }
        };

        let cx = SinkContext {
            acker: acker.clone(),
            healthcheck,
            globals: config.global.clone(),
            proxy: ProxyConfig::merge_with_env(&config.global.proxy, sink.proxy()),
        };

        let (sink, healthcheck) = match sink.inner.build(cx).await {
            Err(error) => {
                errors.push(format!("Sink \"{}\": {}", key, error));
                continue;
            }
            Ok(built) => built,
        };

        let (trigger, tripwire) = Tripwire::new();

        let sink = async move {
            // Why is this Arc<Mutex<Option<_>>> needed you ask.
            // In case when this function build_pieces errors
            // this future won't be run so this rx won't be taken
            // which will enable us to reuse rx to rebuild
            // old configuration by passing this Arc<Mutex<Option<_>>>
            // yet again.
            let rx = rx
                .lock()
                .unwrap()
                .take()
                .expect("Task started but input has been taken.");

            let mut rx = crate::utilization::wrap(rx);

            sink.run(
                rx.by_ref()
                    .map(EventArray::from) // Convert the `Event` into an `EventArray`
                    .filter(|events| ready(filter_events_type(events, input_type)))
                    .inspect(|events| {
                        emit!(&EventsReceived {
                            count: events.len(),
                            byte_size: events.size_of(),
                        })
                    })
                    .take_until_if(tripwire),
            )
            .await
            .map(|_| {
                debug!("Finished.");
                TaskOutput::Sink(rx, acker)
            })
        };

        let task = Task::new(key.clone(), typetag, sink);

        let component_key = key.clone();
        let healthcheck_task = async move {
            if enable_healthcheck {
                let duration = Duration::from_secs(10);
                timeout(duration, healthcheck)
                    .map(|result| match result {
                        Ok(Ok(_)) => {
                            info!("Healthcheck: Passed.");
                            Ok(TaskOutput::Healthcheck)
                        }
                        Ok(Err(error)) => {
                            error!(
                                msg = "Healthcheck: Failed Reason.",
                                %error,
                                component_kind = "sink",
                                component_type = typetag,
                                component_id = %component_key.id(),
                                // maintained for compatibility
                                component_name = %component_key.id(),
                            );
                            Err(())
                        }
                        Err(_) => {
                            error!(
                                msg = "Healthcheck: timeout.",
                                component_kind = "sink",
                                component_type = typetag,
                                component_id = %component_key.id(),
                                // maintained for compatibility
                                component_name = %component_key.id(),
                            );
                            Err(())
                        }
                    })
                    .await
            } else {
                info!("Healthcheck: Disabled.");
                Ok(TaskOutput::Healthcheck)
            }
        };

        let healthcheck_task = Task::new(key.clone(), typetag, healthcheck_task);

        inputs.insert(key.clone(), (tx, sink_inputs.clone()));
        healthchecks.insert(key.clone(), healthcheck_task);
        tasks.insert(key.clone(), task);
        detach_triggers.insert(key.clone(), trigger);
    }

    // We should have all the data for the enrichment tables loaded now, so switch them over to
    // readonly.
    enrichment_tables.finish_load();

    let mut finalized_outputs = HashMap::new();
    for (id, output) in outputs {
        let entry = finalized_outputs
            .entry(id.component)
            .or_insert_with(HashMap::new);
        entry.insert(id.port, output);
    }

    if errors.is_empty() {
        let pieces = Pieces {
            inputs,
            outputs: finalized_outputs,
            tasks,
            source_tasks,
            healthchecks,
            shutdown_coordinator,
            detach_triggers,
        };

        Ok(pieces)
    } else {
        Err(errors)
    }
}

const fn filter_event_type(event: &Event, data_type: DataType) -> bool {
    match event {
        Event::Log(_) => data_type.contains(DataType::Log),
        Event::Metric(_) => data_type.contains(DataType::Metric),
        Event::Trace(_) => data_type.contains(DataType::Trace),
    }
}

const fn filter_events_type(events: &EventArray, data_type: DataType) -> bool {
    match events {
        EventArray::Logs(_) => data_type.contains(DataType::Log),
        EventArray::Metrics(_) => data_type.contains(DataType::Metric),
        EventArray::Traces(_) => data_type.contains(DataType::Trace),
    }
}

#[derive(Debug, Clone)]
struct TransformNode {
    key: ComponentKey,
    typetag: &'static str,
    inputs: Vec<OutputId>,
    input_details: Input,
    outputs: Vec<Output>,
    enable_concurrency: bool,
}

fn build_transform(
    transform: Transform,
    node: TransformNode,
    input_rx: BufferReceiver<Event>,
) -> (Task, HashMap<OutputId, fanout::ControlChannel>) {
    match transform {
        // TODO: avoid the double boxing for function transforms here
        Transform::Function(t) => build_sync_transform(Box::new(t), node, input_rx),
        Transform::Synchronous(t) => build_sync_transform(t, node, input_rx),
        Transform::Task(t) => build_task_transform(
            t,
            input_rx,
            node.input_details.data_type(),
            node.typetag,
            &node.key,
        ),
    }
}

fn build_sync_transform(
    t: Box<dyn SyncTransform>,
    node: TransformNode,
    input_rx: BufferReceiver<Event>,
) -> (Task, HashMap<OutputId, fanout::ControlChannel>) {
    let (outputs, controls) = TransformOutputs::new(node.outputs);

    let runner = Runner::new(t, input_rx, node.input_details.data_type(), outputs);
    let transform = if node.enable_concurrency {
        runner.run_concurrently().boxed()
    } else {
        runner.run_inline().boxed()
    };

    let mut output_controls = HashMap::new();
    for (name, control) in controls {
        let id = name
            .map(|name| OutputId::from((&node.key, name)))
            .unwrap_or_else(|| OutputId::from(&node.key));
        output_controls.insert(id, control);
    }

    let task = Task::new(node.key.clone(), node.typetag, transform);

    (task, output_controls)
}

struct Runner {
    transform: Box<dyn SyncTransform>,
    input_rx: Option<BufferReceiver<Event>>,
    input_type: DataType,
    outputs: TransformOutputs,
    timer: crate::utilization::Timer,
    last_report: Instant,
}

impl Runner {
    fn new(
        transform: Box<dyn SyncTransform>,
        input_rx: BufferReceiver<Event>,
        input_type: DataType,
        outputs: TransformOutputs,
    ) -> Self {
        Self {
            transform,
            input_rx: Some(input_rx),
            input_type,
            outputs,
            timer: crate::utilization::Timer::new(),
            last_report: Instant::now(),
        }
    }

    fn on_events_received(&mut self, events: &[Event]) {
        let stopped = self.timer.stop_wait();
        if stopped.duration_since(self.last_report).as_secs() >= 5 {
            self.timer.report();
            self.last_report = stopped;
        }

        emit!(&EventsReceived {
            count: events.len(),
            byte_size: events.size_of(),
        });
    }

    async fn send_outputs(&mut self, outputs_buf: &mut TransformOutputsBuf) {
        self.timer.start_wait();
        self.outputs.send(outputs_buf).await;
    }

    async fn run_inline(mut self) -> Result<TaskOutput, ()> {
        // 128 is an arbitrary, smallish constant
        const INLINE_BATCH_SIZE: usize = 128;

        let mut outputs_buf = self.outputs.new_buf_with_capacity(INLINE_BATCH_SIZE);

        let mut input_rx = self
            .input_rx
            .take()
            .expect("can't run runner twice")
            .filter(move |event| ready(filter_event_type(event, self.input_type)))
            .ready_chunks(INLINE_BATCH_SIZE);

        self.timer.start_wait();
        while let Some(events) = input_rx.next().await {
            self.on_events_received(&events);

            for event in events {
                self.transform.transform(event, &mut outputs_buf);
            }

            self.send_outputs(&mut outputs_buf).await;
        }

        debug!("Finished.");
        Ok(TaskOutput::Transform)
    }

    async fn run_concurrently(mut self) -> Result<TaskOutput, ()> {
        // 1024 is an arbitrary, medium-ish constant, larger than the inline runner's batch size to
        // try to balance out the increased overhead of spawning tasks
        const CONCURRENT_BATCH_SIZE: usize = 1024;

        let mut input_rx = self
            .input_rx
            .take()
            .expect("can't run runner twice")
            .filter(move |event| ready(filter_event_type(event, self.input_type)))
            .ready_chunks(CONCURRENT_BATCH_SIZE);

        let mut in_flight = FuturesOrdered::new();
        let mut shutting_down = false;

        self.timer.start_wait();
        loop {
            tokio::select! {
                biased;

                result = in_flight.next(), if !in_flight.is_empty() => {
                    match result {
                        Some(Ok(outputs_buf)) => {
                            let mut outputs_buf: TransformOutputsBuf = outputs_buf;
                            self.send_outputs(&mut outputs_buf).await;
                        }
                        _ => unreachable!("join error or bad poll"),
                    }
                }

                input_events = input_rx.next(), if in_flight.len() < *TRANSFORM_CONCURRENCY_LIMIT && !shutting_down => {
                    match input_events {
                        Some(events) => {
                            self.on_events_received(&events);

                            let mut t = self.transform.clone();
                            let mut outputs_buf = self.outputs.new_buf_with_capacity(events.len());
                            let task = tokio::spawn(async move {
                                for event in events {
                                    t.transform(event, &mut outputs_buf);
                                }

                                outputs_buf
                            }.in_current_span());
                            in_flight.push(task);
                        }
                        None => {
                            shutting_down = true;
                            continue
                        }
                    }
                }

                else => {
                    if shutting_down {
                        break
                    }
                }
            }
        }

        debug!("Finished.");
        Ok(TaskOutput::Transform)
    }
}

fn build_task_transform(
    t: Box<dyn TaskTransform<EventArray>>,
    input_rx: BufferReceiver<Event>,
    input_type: DataType,
    typetag: &str,
    key: &ComponentKey,
) -> (Task, HashMap<OutputId, fanout::ControlChannel>) {
    let (fanout, control) = Fanout::new();

    let input_rx = crate::utilization::wrap(input_rx);

    let filtered = input_rx
        .map(EventArray::from)
        .filter(move |events| ready(filter_events_type(events, input_type)))
        .inspect(|events| {
            emit!(&EventsReceived {
                count: events.len(),
                byte_size: events.size_of(),
            })
        });
    let transform = t
        .transform(Box::pin(filtered))
        .flat_map(|events| futures::stream::iter(events.into_events()))
        .inspect(|event: &Event| {
            emit!(&EventsSent {
                count: 1,
                byte_size: event.size_of(),
                output: None,
            });
        })
        .map(Ok)
        .forward(fanout)
        .boxed()
        .map_ok(|_| {
            debug!("Finished.");
            TaskOutput::Transform
        });

    let mut outputs = HashMap::new();
    outputs.insert(OutputId::from(key), control);

    let task = Task::new(key.clone(), typetag, transform);

    (task, outputs)
}<|MERGE_RESOLUTION|>--- conflicted
+++ resolved
@@ -250,18 +250,12 @@
         .iter()
         .filter(|(key, _)| diff.transforms.contains_new(key))
     {
-<<<<<<< HEAD
         let mut schema_definitions = HashMap::new();
-        let merged_definition =
-            schema::merged_definition(&transform.inputs, config, &mut definition_cache);
-=======
-        let mut schema_ids = HashMap::new();
         let merged_definition = if config.schema.enabled {
             schema::merged_definition(&transform.inputs, config, &mut definition_cache)
         } else {
             schema::Definition::empty()
         };
->>>>>>> 32d9adb4
 
         for output in transform.inner.outputs(&merged_definition) {
             let definition = match output.log_schema_definition {
@@ -276,11 +270,7 @@
             key: Some(key.clone()),
             globals: config.global.clone(),
             enrichment_tables: enrichment_tables.clone(),
-<<<<<<< HEAD
             schema_definitions,
-=======
-            schema_ids,
->>>>>>> 32d9adb4
             merged_schema_definition: merged_definition.clone(),
         };
 
