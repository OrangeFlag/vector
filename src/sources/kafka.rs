use crate::{
    config::{log_schema, DataType, GlobalOptions, SourceConfig, SourceDescription},
    event::{Event, LookupBuf, Value},
    internal_events::{KafkaEventFailed, KafkaEventReceived, KafkaOffsetUpdateFailed},
    kafka::KafkaAuthConfig,
    shutdown::ShutdownSignal,
    Pipeline,
};
use bytes::Bytes;
use chrono::{TimeZone, Utc};
use futures::{compat::Future01CompatExt, StreamExt};
use futures01::Sink;
use rdkafka::{
    config::ClientConfig,
    consumer::{Consumer, StreamConsumer},
    message::Message,
};
use serde::{Deserialize, Serialize};
use snafu::{ResultExt, Snafu};
use std::{collections::HashMap, sync::Arc};

#[derive(Debug, Snafu)]
enum BuildError {
    #[snafu(display("Could not create Kafka consumer: {}", source))]
    KafkaCreateError { source: rdkafka::error::KafkaError },
    #[snafu(display("Could not subscribe to Kafka topics: {}", source))]
    KafkaSubscribeError { source: rdkafka::error::KafkaError },
}

#[derive(Clone, Debug, Default, Deserialize, Serialize)]
#[serde(deny_unknown_fields)]
pub struct KafkaSourceConfig {
    bootstrap_servers: String,
    topics: Vec<String>,
    group_id: String,
    #[serde(default = "default_auto_offset_reset")]
    auto_offset_reset: String,
    #[serde(default = "default_session_timeout_ms")]
    session_timeout_ms: u64,
    #[serde(default = "default_socket_timeout_ms")]
    socket_timeout_ms: u64,
    #[serde(default = "default_fetch_wait_max_ms")]
    fetch_wait_max_ms: u64,
    #[serde(default = "default_commit_interval_ms")]
    commit_interval_ms: u64,
<<<<<<< HEAD
    key_field: Option<LookupBuf>,
=======
    key_field: Option<String>,
    topic_key: Option<String>,
    partition_key: Option<String>,
    offset_key: Option<String>,
>>>>>>> 106b2507
    librdkafka_options: Option<HashMap<String, String>>,
    #[serde(flatten)]
    auth: KafkaAuthConfig,
}

fn default_session_timeout_ms() -> u64 {
    10000 // default in librdkafka
}

fn default_socket_timeout_ms() -> u64 {
    60000 // default in librdkafka
}

fn default_fetch_wait_max_ms() -> u64 {
    100 // default in librdkafka
}

fn default_commit_interval_ms() -> u64 {
    5000 // default in librdkafka
}

fn default_auto_offset_reset() -> String {
    "largest".into() // default in librdkafka
}

inventory::submit! {
    SourceDescription::new::<KafkaSourceConfig>("kafka")
}

impl_generate_config_from_default!(KafkaSourceConfig);

#[async_trait::async_trait]
#[typetag::serde(name = "kafka")]
impl SourceConfig for KafkaSourceConfig {
    async fn build(
        &self,
        _name: &str,
        _globals: &GlobalOptions,
        shutdown: ShutdownSignal,
        out: Pipeline,
    ) -> crate::Result<super::Source> {
        kafka_source(self, shutdown, out)
    }

    fn output_type(&self) -> DataType {
        DataType::Log
    }

    fn source_type(&self) -> &'static str {
        "kafka"
    }
}

fn kafka_source(
    config: &KafkaSourceConfig,
    shutdown: ShutdownSignal,
    out: Pipeline,
) -> crate::Result<super::Source> {
    let key_field = config.key_field.clone();
    let topic_key = config.topic_key.clone();
    let partition_key = config.partition_key.clone();
    let offset_key = config.offset_key.clone();
    let consumer = Arc::new(create_consumer(config)?);

    Ok(Box::pin(async move {
        Arc::clone(&consumer)
            .start()
            .take_until(shutdown.clone())
            .then(move |message| {
                let key_field = key_field.clone();
                let topic_key = topic_key.clone();
                let partition_key = partition_key.clone();
                let offset_key = offset_key.clone();
                let consumer = Arc::clone(&consumer);

                async move {
                    match message {
                        Err(error) => {
                            emit!(KafkaEventFailed { error });
                            Err(())
                        }
                        Ok(msg) => {
                            emit!(KafkaEventReceived {
                                byte_size: msg.payload_len()
                            });

                            let payload = match msg.payload() {
                                None => return Err(()), // skip messages with empty payload
                                Some(payload) => payload,
                            };
                            let mut event = Event::new_empty_log();
                            let log = event.as_mut_log();

                            log.insert(
                                log_schema().message_key().clone(),
                                Value::from(Bytes::from(payload.to_owned())),
                            );

                            // Extract timestamp from kafka message
                            let timestamp = msg
                                .timestamp()
                                .to_millis()
                                .and_then(|millis| Utc.timestamp_millis_opt(millis).latest())
                                .unwrap_or_else(Utc::now);
                            log.insert(log_schema().timestamp_key().clone(), timestamp);

                            // Add source type
                            log.insert(
                                log_schema().source_type_key().clone(),
                                Bytes::from("kafka"),
                            );

                            if let Some(key_field) = key_field {
                                match msg.key() {
                                    None => (),
                                    Some(key) => {
                                        log.insert(
                                            key_field,
                                            Value::from(String::from_utf8_lossy(key).to_string()),
                                        );
                                    }
                                }
                            }

                            if let Some(topic_key) = &topic_key {
                                log.insert(topic_key, Value::from(msg.topic().to_string()));
                            }

                            if let Some(partition_key) = &partition_key {
                                log.insert(partition_key, Value::from(msg.partition()));
                            }

                            if let Some(offset_key) = &offset_key {
                                log.insert(offset_key, Value::from(msg.offset()));
                            }

                            consumer.store_offset(&msg).map_err(|error| {
                                emit!(KafkaOffsetUpdateFailed { error });
                            })?;

                            Ok(event)
                        }
                    }
                }
            })
            // Try `forward` after removing old futures.
            // Error: implementation of `futures_core::stream::Stream` is not general enough
            // .forward(
            //     out.sink_compat()
            //         .sink_map_err(|error| error!(message = "Error sending to sink.", %error)),
            // )
            .for_each(|item| {
                let out = out.clone();
                async move {
                    if let Ok(item) = item {
                        if let Err(error) = out.send(item).compat().await {
                            error!(message = "Error sending to sink.", %error);
                        }
                    }
                }
            })
            .await;
        Ok(())
    }))
}

fn create_consumer(config: &KafkaSourceConfig) -> crate::Result<StreamConsumer> {
    let mut client_config = ClientConfig::new();
    client_config
        .set("group.id", &config.group_id)
        .set("bootstrap.servers", &config.bootstrap_servers)
        .set("auto.offset.reset", &config.auto_offset_reset)
        .set("session.timeout.ms", &config.session_timeout_ms.to_string())
        .set("socket.timeout.ms", &config.socket_timeout_ms.to_string())
        .set("fetch.wait.max.ms", &config.fetch_wait_max_ms.to_string())
        .set("enable.partition.eof", "false")
        .set("enable.auto.commit", "true")
        .set(
            "auto.commit.interval.ms",
            &config.commit_interval_ms.to_string(),
        )
        .set("enable.auto.offset.store", "false")
        .set("client.id", "vector");

    config.auth.apply(&mut client_config)?;

    if let Some(librdkafka_options) = &config.librdkafka_options {
        for (key, value) in librdkafka_options {
            client_config.set(key.as_str(), value.as_str());
        }
    }

    let consumer: StreamConsumer = client_config.create().context(KafkaCreateError)?;
    let topics: Vec<&str> = config.topics.iter().map(|s| s.as_str()).collect();
    consumer.subscribe(&topics).context(KafkaSubscribeError)?;

    Ok(consumer)
}

#[cfg(test)]
mod test {
    use super::{kafka_source, KafkaSourceConfig};
    use crate::{event::LookupBuf, shutdown::ShutdownSignal, Pipeline};

    #[test]
    fn generate_config() {
        crate::test_util::test_generate_config::<KafkaSourceConfig>();
    }

    fn make_config() -> KafkaSourceConfig {
        KafkaSourceConfig {
            bootstrap_servers: "localhost:9092".to_string(),
            topics: vec!["my-topic".to_string()],
            group_id: "group-id".to_string(),
            auto_offset_reset: "earliest".to_string(),
            session_timeout_ms: 10000,
            commit_interval_ms: 5000,
<<<<<<< HEAD
            key_field: Some(LookupBuf::from("message_key")),
=======
            key_field: Some("message_key".to_string()),
            topic_key: Some("topic".to_string()),
            partition_key: Some("partition".to_string()),
            offset_key: Some("offset".to_string()),
>>>>>>> 106b2507
            socket_timeout_ms: 60000,
            fetch_wait_max_ms: 100,
            ..Default::default()
        }
    }

    #[test]
    fn kafka_source_create_ok() {
        let config = make_config();
        assert!(kafka_source(&config, ShutdownSignal::noop(), Pipeline::new_test().0).is_ok());
    }

    #[test]
    fn kafka_source_create_incorrect_auto_offset_reset() {
        let config = KafkaSourceConfig {
            auto_offset_reset: "incorrect-auto-offset-reset".to_string(),
            ..make_config()
        };
        assert!(kafka_source(&config, ShutdownSignal::noop(), Pipeline::new_test().0).is_err());
    }
}

#[cfg(feature = "kafka-integration-tests")]
#[cfg(test)]
mod integration_test {
    use super::*;
    use crate::{
        event::Lookup,
        shutdown::ShutdownSignal,
        test_util::{collect_n, random_string},
        Pipeline,
    };
    use chrono::{SubsecRound, Utc};
    use rdkafka::{
        config::ClientConfig,
        producer::{FutureProducer, FutureRecord},
        util::Timeout,
    };

    const BOOTSTRAP_SERVER: &str = "localhost:9091";

    async fn send_event(topic: String, key: &str, text: &str, timestamp: i64) {
        let producer: FutureProducer = ClientConfig::new()
            .set("bootstrap.servers", BOOTSTRAP_SERVER)
            .set("produce.offset.report", "true")
            .set("message.timeout.ms", "5000")
            .create()
            .expect("Producer creation error");

        let record = FutureRecord::to(&topic)
            .payload(text)
            .key(key)
            .timestamp(timestamp);

        if let Err(error) = producer.send(record, Timeout::Never).await {
            panic!("Cannot send event to Kafka: {:?}", error);
        }
    }

    #[tokio::test]
    async fn kafka_source_consume_event() {
        let topic = format!("test-topic-{}", random_string(10));
        println!("Test topic name: {}", topic);
        let group_id = format!("test-group-{}", random_string(10));
        let now = Utc::now();

        let config = KafkaSourceConfig {
            bootstrap_servers: BOOTSTRAP_SERVER.into(),
            topics: vec![topic.clone()],
            group_id: group_id.clone(),
            auto_offset_reset: "beginning".into(),
            session_timeout_ms: 6000,
            commit_interval_ms: 5000,
<<<<<<< HEAD
            key_field: Some(LookupBuf::from("message_key")),
=======
            key_field: Some("message_key".to_string()),
            topic_key: Some("topic".to_string()),
            partition_key: Some("partition".to_string()),
            offset_key: Some("offset".to_string()),
>>>>>>> 106b2507
            socket_timeout_ms: 60000,
            fetch_wait_max_ms: 100,
            ..Default::default()
        };

        println!("Sending event...");
        send_event(
            topic.clone(),
            "my key",
            "my message",
            now.timestamp_millis(),
        )
        .await;

        println!("Receiving event...");
        let (tx, rx) = Pipeline::new_test();
        tokio::spawn(kafka_source(&config, ShutdownSignal::noop(), tx).unwrap());
        let events = collect_n(rx, 1).await.unwrap();

        assert_eq!(
            events[0].as_log()[log_schema().message_key()],
            "my message".into()
        );
        assert_eq!(
            events[0].as_log()[Lookup::from("message_key")],
            "my key".into()
        );
        assert_eq!(
            events[0].as_log()[log_schema().source_type_key()],
            "kafka".into()
        );
        assert_eq!(
            events[0].as_log()[log_schema().timestamp_key()],
            now.trunc_subsecs(3).into()
        );
        assert_eq!(events[0].as_log()["topic"], topic.into());
        assert!(events[0].as_log().contains("partition"));
        assert!(events[0].as_log().contains("offset"));
    }
}<|MERGE_RESOLUTION|>--- conflicted
+++ resolved
@@ -43,14 +43,10 @@
     fetch_wait_max_ms: u64,
     #[serde(default = "default_commit_interval_ms")]
     commit_interval_ms: u64,
-<<<<<<< HEAD
     key_field: Option<LookupBuf>,
-=======
-    key_field: Option<String>,
-    topic_key: Option<String>,
-    partition_key: Option<String>,
-    offset_key: Option<String>,
->>>>>>> 106b2507
+    topic_key: Option<LookupBuf>,
+    partition_key: Option<LookupBuf>,
+    offset_key: Option<LookupBuf>,
     librdkafka_options: Option<HashMap<String, String>>,
     #[serde(flatten)]
     auth: KafkaAuthConfig,
@@ -268,14 +264,10 @@
             auto_offset_reset: "earliest".to_string(),
             session_timeout_ms: 10000,
             commit_interval_ms: 5000,
-<<<<<<< HEAD
             key_field: Some(LookupBuf::from("message_key")),
-=======
-            key_field: Some("message_key".to_string()),
             topic_key: Some("topic".to_string()),
             partition_key: Some("partition".to_string()),
             offset_key: Some("offset".to_string()),
->>>>>>> 106b2507
             socket_timeout_ms: 60000,
             fetch_wait_max_ms: 100,
             ..Default::default()
@@ -349,14 +341,10 @@
             auto_offset_reset: "beginning".into(),
             session_timeout_ms: 6000,
             commit_interval_ms: 5000,
-<<<<<<< HEAD
             key_field: Some(LookupBuf::from("message_key")),
-=======
-            key_field: Some("message_key".to_string()),
             topic_key: Some("topic".to_string()),
             partition_key: Some("partition".to_string()),
             offset_key: Some("offset".to_string()),
->>>>>>> 106b2507
             socket_timeout_ms: 60000,
             fetch_wait_max_ms: 100,
             ..Default::default()
