--- conflicted
+++ resolved
@@ -128,21 +128,7 @@
     fn resolve(&self, ctx: &mut Context) -> Resolved {
         let value = self.value.resolve(ctx)?;
 
-<<<<<<< HEAD
-        match value {
-            Integer(_) => Ok(value),
-            Float(v) => Ok(Integer(v.into_inner() as i64)),
-            Boolean(v) => Ok(Integer(if v { 1 } else { 0 })),
-            Null => Ok(0.into()),
-            Bytes(v) => Conversion::Integer
-                .convert(v)
-                .map_err(|e| e.to_string().into()),
-            Timestamp(v) => Ok(v.timestamp().into()),
-            v => Err(format!(r#"unable to coerce {} into "integer""#, v.vrl_kind()).into()),
-        }
-=======
         to_int(value)
->>>>>>> e9e692b9
     }
 
     fn type_def(&self, state: &state::Compiler) -> TypeDef {
