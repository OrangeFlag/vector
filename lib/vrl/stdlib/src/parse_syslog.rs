--- conflicted
+++ resolved
@@ -63,19 +63,11 @@
 
         Ok(Box::new(ParseSyslogFn { value }))
     }
-<<<<<<< HEAD
-
-    fn call_by_vm(&self, ctx: &mut Context, args: &mut VmArgumentList) -> Resolved {
-        let value = args.required("value");
-        parse_syslog(value, ctx)
-    }
 
     fn symbol(&self) -> Option<(&'static str, usize)> {
         // TODO
         None
     }
-=======
->>>>>>> d483777f
 }
 
 #[derive(Debug, Clone)]
