--- conflicted
+++ resolved
@@ -34,11 +34,7 @@
 
 impl error::Error for DecodeError {}
 
-<<<<<<< HEAD
-#[derive(Clone, Eq)]
-=======
 #[derive(Clone, PartialEq, Eq)]
->>>>>>> 38c24354
 pub struct Record {
     id: u32,
     size: u32,
@@ -86,21 +82,6 @@
             .field("archived_len", &self.archived_len())
             .finish()
     }
-<<<<<<< HEAD
-}
-
-impl PartialEq for Record {
-    fn eq(&self, other: &Self) -> bool {
-        self.id == other.id && self.size == other.size && self.event_count == other.event_count
-    }
-}
-
-impl AddBatchNotifier for Record {
-    fn add_batch_notifier(&mut self, batch: BatchNotifier) {
-        self.finalizers.add(EventFinalizer::new(batch));
-    }
-=======
->>>>>>> 38c24354
 }
 
 impl EventCount for Record {
