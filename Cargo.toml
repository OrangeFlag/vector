[package]
name = "vector"
version = "0.29.0"
authors = ["Vector Contributors <vector@datadoghq.com>"]
edition = "2021"
description = "A lightweight and ultra-fast tool for building observability pipelines"
homepage = "https://vector.dev"
license = "MPL-2.0"
readme = "README.md"
publish = false
default-run = "vector"
autobenches = false # our benchmarks are not runnable on their own either way
# Minimum supported rust version
rust-version = "1.66.0"

[[bin]]
name = "vector"
test = false
bench = false

[[test]]
name = "integration"
path = "tests/integration/lib.rs"

[[bin]]
name = "graphql-schema"
path = "src/api/schema/gen.rs"
test = false
bench = false
required-features = ["default-no-api-client"]

[[bin]]
name = "secret-backend-example"
path = "src/config/loading/secret_backend_example.rs"
test = false
bench = false

# CI-based builds use full release optimization.  See scripts/environment/release-flags.sh.
# This results in roughly a 5% reduction in performance when compiling locally vs when
# compiled via the CI pipeline.
[profile.release]
debug = false # Do not include debug symbols in the executable.

[profile.bench]
debug = true

[package.metadata.deb]
name = "vector"
section = "admin"
maintainer-scripts = "distribution/debian/scripts/"
conf-files = ["/etc/vector/vector.toml", "/etc/default/vector"]
assets = [
  ["target/release/vector", "/usr/bin/", "755"],
  ["config/vector.toml", "/etc/vector/vector.toml", "644"],
  ["config/examples/*", "/etc/vector/examples/", "644"],
  ["distribution/systemd/vector.service", "/lib/systemd/system/vector.service", "644"],
  ["distribution/systemd/vector.default", "/etc/default/vector", "600"]
]
license-file = ["target/debian-license.txt"]
extended-description-file = "target/debian-extended-description.txt"

[package.metadata.deb.systemd-units]
unit-scripts = "distribution/systemd/"
enable = false
start = false

# libc requirements are defined by `cross`
# https://github.com/rust-embedded/cross#supported-targets
# Though, it seems like aarch64 libc is actually 2.18 and not 2.19
[package.metadata.deb.variants.armv7-unknown-linux-gnueabihf]
depends = "libc6 (>= 2.15)"

[package.metadata.deb.variants.x86_64-unknown-linux-gnu]
depends = "libc6 (>= 2.15)"

[package.metadata.deb.variants.x86_64-unknown-linux-musl]
depends = ""

[package.metadata.deb.variants.aarch64-unknown-linux-gnu]
depends = "libc6 (>= 2.18)"

[package.metadata.deb.variants.aarch64-unknown-linux-musl]
depends = ""

[workspace]
members = [
  ".",
  "lib/codecs",
  "lib/datadog/filter",
  "lib/datadog/grok",
  "lib/datadog/search-syntax",
  "lib/dnsmsg-parser",
  "lib/enrichment",
  "lib/fakedata",
  "lib/file-source",
  "lib/k8s-e2e-tests",
  "lib/k8s-test-framework",
  "lib/loki-logproto",
  "lib/vector-lookup",
  "lib/portpicker",
  "lib/prometheus-parser",
  "lib/opentelemetry-proto",
  "lib/tracing-limit",
  "lib/vector-api-client",
  "lib/vector-buffers",
  "lib/vector-common",
  "lib/vector-config",
  "lib/vector-config-common",
  "lib/vector-config-macros",
  "lib/vector-core",
  "lib/vector-lookup",
  "lib/vector-vrl-functions",
  "lib/vrl/cli",
  "lib/vrl/compiler",
  "lib/vrl/core",
  "lib/vrl/diagnostic",
  "lib/vrl/parser",
  "lib/vrl/stdlib",
  "lib/vrl/tests",
  "lib/vrl/proptests",
  "lib/vrl/value",
  "lib/vrl/vrl",
  "lib/vrl/web-playground",
  "vdev",
]

[dependencies]
# Internal libs
codecs = { path = "lib/codecs", default-features = false }
dnsmsg-parser = { path = "lib/dnsmsg-parser", optional = true }
enrichment = { path = "lib/enrichment" }
fakedata = { path = "lib/fakedata", optional = true }
file-source = { path = "lib/file-source", optional = true }
lookup = { package = "vector-lookup", path = "lib/vector-lookup" }
portpicker = { path = "lib/portpicker" }
prometheus-parser = { path = "lib/prometheus-parser", optional = true }
opentelemetry-proto = { path = "lib/opentelemetry-proto", optional = true }
tracing-limit = { path = "lib/tracing-limit" }
value = { path = "lib/vrl/value" }
vector-api-client = { path = "lib/vector-api-client", optional = true }
vector-buffers = { path = "lib/vector-buffers", default-features = false }
vector-common = { path = "lib/vector-common" }
vector-config = { path = "lib/vector-config" }
vector-config-common = { path = "lib/vector-config-common" }
vector-config-macros = { path = "lib/vector-config-macros" }
vector-core = { path = "lib/vector-core", default-features = false, features = ["vrl"] }
vector-vrl-functions = { path = "lib/vector-vrl-functions" }
vrl-cli = { path = "lib/vrl/cli", optional = true }
loki-logproto = { path = "lib/loki-logproto", optional = true }

# Tokio / Futures
async-stream = { version = "0.3.4", default-features = false }
async-trait = { version = "0.1.66", default-features = false }
futures = { version = "0.3.27", default-features = false, features = ["compat", "io-compat"], package = "futures" }
tokio = { version = "1.26.0", default-features = false, features = ["full"] }
tokio-openssl = { version = "0.6.3", default-features = false }
tokio-stream = { version = "0.1.12", default-features = false, features = ["net", "sync", "time"] }
tokio-util = { version = "0.7", default-features = false, features = ["io", "time"] }
console-subscriber = { version = "0.1.8", default-features = false, optional = true }

# Tracing
tracing = { version = "0.1.34", default-features = false }
tracing-core = { version = "0.1.26", default-features = false }
tracing-futures = { version = "0.2.5", default-features = false, features = ["futures-03"] }
tracing-subscriber = { version = "0.3.16", default-features = false, features = ["ansi", "env-filter", "fmt", "json", "registry", "tracing-log"] }
tracing-tower = { git = "https://github.com/tokio-rs/tracing", default-features = false, rev = "e0642d949891546a3bb7e47080365ee7274f05cd" }

# Metrics
metrics = "0.20.1"
metrics-tracing-context = { version = "0.12.0", default-features = false }

# AWS - Official SDK
aws-sdk-s3 = { version = "0.21.0", default-features = false, features = ["native-tls"], optional = true }
aws-sdk-sqs = { version = "0.21.0", default-features = false, features = ["native-tls"], optional = true }
aws-sdk-cloudwatch = { version = "0.21.0", default-features = false, features = ["native-tls"], optional = true }
aws-sdk-cloudwatchlogs = { version = "0.21.0", default-features = false, features = ["native-tls"], optional = true }
aws-sdk-elasticsearch = {version = "0.21.0", default-features = false, features = ["native-tls"], optional = true }
aws-sdk-firehose = { version = "0.21.0", default-features = false, features = ["native-tls"], optional = true }
aws-sdk-kinesis = { version = "0.21.0", default-features = false, features = ["native-tls"], optional = true }
aws-types = { version = "0.51.0", default-features = false, features = ["hardcoded-credentials"], optional = true }
aws-sigv4 = { version = "0.53.0", default-features = false, features = ["sign-http"], optional = true }
aws-config = { version = "0.51.0", default-features = false, features = ["native-tls"], optional = true }
aws-smithy-async = { version = "0.51.0", default-features = false, optional = true }
aws-smithy-client = { version = "0.51.0", default-features = false, features = ["client-hyper"], optional = true}
aws-smithy-http = { version = "0.51.0", default-features = false, features = ["event-stream"], optional = true }
aws-smithy-http-tower = { version = "0.54.4", default-features = false, optional = true }
aws-smithy-types = { version = "0.51.0", default-features = false, optional = true }

# Azure
azure_core = { git = "https://github.com/Azure/azure-sdk-for-rust.git", rev = "b4544d4920fa3064eb921340054cd9cc130b7664", default-features = false, features = ["enable_reqwest"], optional = true }
azure_identity = { git = "https://github.com/Azure/azure-sdk-for-rust.git", rev = "b4544d4920fa3064eb921340054cd9cc130b7664", default-features = false, features = ["enable_reqwest"], optional = true }
azure_storage = { git = "https://github.com/Azure/azure-sdk-for-rust.git", rev = "b4544d4920fa3064eb921340054cd9cc130b7664", default-features = false, optional = true }
azure_storage_blobs = { git = "https://github.com/Azure/azure-sdk-for-rust.git", rev = "b4544d4920fa3064eb921340054cd9cc130b7664", default-features = false, optional = true }

# OpenDAL
opendal = {version = "0.30", default-features = false, features = ["native-tls"], optional = true}

# Tower
tower = { version = "0.4.13", default-features = false, features = ["buffer", "limit", "retry", "timeout", "util", "balance", "discover"] }
tower-http = { version = "0.4.0", default-features = false, features = ["decompression-gzip"]}
# Serde
serde = { version = "1.0.156", default-features = false, features = ["derive"] }
serde-toml-merge = { version = "0.3.0", default-features = false }
serde_bytes = { version = "0.11.9", default-features = false, features = ["std"], optional = true }
serde_json = { version = "1.0.94", default-features = false, features = ["raw_value"] }
serde_with = { version = "2.3.1", default-features = false, features = ["macros", "std"] }
serde_yaml = { version = "0.9.19", default-features = false }

# Messagepack
rmp-serde = { version = "1.1.1", default-features = false, optional = true }
rmpv = { version = "1.0.0", default-features = false, features = ["with-serde"], optional = true }

# Prost
prost = { version = "0.11.8", default-features = false, features = ["std"] }
prost-types = { version = "0.11.8", default-features = false, optional = true }

# GCP
goauth = { version = "0.13.1", optional = true }
smpl_jwt = { version = "0.7.1", default-features = false, optional = true }

# AMQP
lapin = { version = "2.1.1", default-features = false, features = ["native-tls"], optional = true }

# API
async-graphql = { version = "5.0.6", default-features = false, optional = true, features = ["chrono"] }
async-graphql-warp = { version = "5.0.6", default-features = false, optional = true }
itertools = { version = "0.10.5", default-features = false, optional = true }

# API client
crossterm = { version = "0.26.1", default-features = false, features = ["event-stream"], optional = true }
num-format = { version = "0.4.4", default-features = false, features = ["with-num-bigint"], optional = true }
number_prefix = { version = "0.4.0", default-features = false, features = ["std"], optional = true }
tui = { version = "0.19.0", optional = true, default-features = false, features = ["crossterm"] }

# Datadog Pipelines
datadog-filter = { path = "lib/datadog/filter" }
datadog-search-syntax = { path = "lib/datadog/search-syntax" }
hex = { version = "0.4.3", default-features = false, optional = true }
sha2 = { version = "0.10.6", default-features = false, optional = true }

# VRL Lang
vrl = { path = "lib/vrl/vrl" }
vrl-stdlib = { path = "lib/vrl/stdlib" }

# External libs
arc-swap = { version = "1.6", default-features = false, optional = true }
async-compression = { version = "0.3.15", default-features = false, features = ["tokio", "gzip", "zstd"], optional = true }
apache-avro = { version = "0.14.0", default-features = false, optional = true }
axum = { version = "0.6.7", default-features = false, features = ["http1", "json"] }
base64 = { version = "0.21.0", default-features = false, optional = true }
bloom = { version = "0.3.2", default-features = false, optional = true }
bollard = { version = "0.14.0", default-features = false, features = ["ssl", "chrono"], optional = true }
bytes = { version = "1.4.0", default-features = false, features = ["serde"] }
bytesize = { version = "1.2.0", default-features = false }
chrono = { version = "0.4.22", default-features = false, features = ["serde"] }
cidr-utils = { version = "0.5.10", default-features = false }
clap = { version = "4.1.8", default-features = false, features = ["derive", "error-context", "env", "help", "std", "string", "usage", "wrap_help"] }
colored = { version = "2.0.0", default-features = false }
csv = { version = "1.2", default-features = false }
derivative = { version = "2.2.0", default-features = false }
dirs-next = { version = "2.0.0", default-features = false, optional = true }
dyn-clone = { version = "1.0.11", default-features = false }
encoding_rs = { version = "0.8.32", default-features = false, features = ["serde"] }
enum_dispatch = { version = "0.3.11", default-features = false }
exitcode = { version = "1.1.2", default-features = false }
flate2 = { version = "1.0.25", default-features = false, features = ["default"] }
futures-util = { version = "0.3.27", default-features = false }
glob = { version = "0.3.1", default-features = false }
governor = { version = "0.5.1", default-features = false, features = ["dashmap", "jitter", "std"], optional = true }
grok = { version = "2.0.0", default-features = false, optional = true }
h2 = { version = "0.3.16", default-features = false, optional = true }
hash_hasher = { version = "2.0.0", default-features = false }
hashbrown = { version = "0.13.2", default-features = false, optional = true, features = ["ahash"] }
headers = { version = "0.3.8", default-features = false }
hostname = { version = "0.3.1", default-features = false }
http = { version = "0.2.9", default-features = false }
http-body = { version = "0.4.5", default-features = false }
hyper = { version = "0.14.25", default-features = false, features = ["client", "runtime", "http1", "http2", "server", "stream"] }
hyper-openssl = { version = "0.9.2", default-features = false }
hyper-proxy = { version = "0.9.1", default-features = false, features = ["openssl-tls"] }
indexmap = { version = "~1.9.2", default-features = false, features = ["serde"] }
infer = { version = "0.13.0", default-features = false, optional = true}
indoc = { version = "2.0.1", default-features = false }
inventory = { version = "0.3.4", default-features = false }
k8s-openapi = { version = "0.16.0", default-features = false, features = ["api", "v1_19"], optional = true }
kube = { version = "0.75.0", default-features = false, features = ["client", "native-tls", "runtime"], optional = true }
listenfd = { version = "1.0.1", default-features = false, optional = true }
logfmt = { version = "0.0.2", default-features = false, optional = true }
lru = { version = "0.10.0", default-features = false, optional = true }
maxminddb = { version = "0.23.0", default-features = false, optional = true }
md-5 = { version = "0.10", default-features = false, optional = true }
mongodb = { version = "2.4.0", default-features = false, features = ["tokio-runtime"], optional = true }
nats = { version = "0.24.0", default-features = false, optional = true }
nkeys = { version = "0.2.0", default-features = false, optional = true }
nom = { version = "7.1.3", default-features = false, optional = true }
notify = { version = "5.1.0", default-features = false, features = ["macos_fsevent"] }
once_cell = { version = "1.17", default-features = false }
openssl = { version = "0.10.45", default-features = false, features = ["vendored"] }
openssl-probe = { version = "0.1.5", default-features = false }
ordered-float = { version = "3.4.0", default-features = false }
paste = "1.0.12"
percent-encoding = { version = "2.2.0", default-features = false }
pin-project = { version = "1.0.12", default-features = false }
postgres-openssl = { version = "0.5.0", default-features = false, features = ["runtime"], optional = true }
<<<<<<< HEAD
pulsar = { version = "5.0.0", default-features = false, features = ["tokio-runtime", "auth-oauth2", "lz4", "flate2", "zstd", "snap"], optional = true }
=======
pulsar = { version = "5.1.0", default-features = false, features = ["tokio-runtime", "auth-oauth2", "flate2", "lz4", "snap", "zstd"], optional = true }
>>>>>>> e8b855a3
rand = { version = "0.8.5", default-features = false, features = ["small_rng"] }
rand_distr = { version = "0.4.3", default-features = false }
rdkafka = { version = "0.29.0", default-features = false, features = ["tokio", "libz", "ssl", "zstd"], optional = true }
redis = { version = "0.22.3", default-features = false, features = ["connection-manager", "tokio-comp", "tokio-native-tls-comp"], optional = true }
regex = { version = "1.7.1", default-features = false, features = ["std", "perf"] }
roaring = { version = "0.10.1", default-features = false, optional = true }
seahash = { version = "4.1.0", default-features = false }
semver = { version = "1.0.17", default-features = false, features = ["serde", "std"], optional = true }
smallvec = { version = "1", default-features = false, features = ["union", "serde"] }
snafu = { version = "0.7.4", default-features = false, features = ["futures"] }
snap = { version = "1.1.0", default-features = false, optional = true }
socket2 = { version = "0.4.7", default-features = false }
stream-cancel = { version = "0.8.1", default-features = false }
strip-ansi-escapes = { version = "0.1.1", default-features = false }
syslog = { version = "6.0.1", default-features = false, optional = true }
tikv-jemallocator = { version = "0.5.0", default-features = false, optional = true }
tokio-postgres = { version = "0.7.7", default-features = false, features = ["runtime", "with-chrono-0_4"], optional = true }
tokio-tungstenite = {version = "0.18.0", default-features = false, features = ["connect"], optional = true}
toml = { version = "0.7.3", default-features = false, features = ["parse", "display"] }
tonic = { version = "0.8", optional = true, default-features = false, features = ["transport", "codegen", "prost", "tls", "tls-roots", "gzip"] }
trust-dns-proto = { version = "0.22.0", default-features = false, features = ["dnssec"], optional = true }
typetag = { version = "0.2.6", default-features = false }
url = { version = "2.3.1", default-features = false, features = ["serde"] }
uuid = { version = "1", default-features = false, features = ["serde", "v4"] }
warp = { version = "0.3.3", default-features = false }
zstd = { version = "0.12.3", default-features = false }
arr_macro = { version = "0.2.1" }

# depending on fork for bumped nix dependency
# https://github.com/heim-rs/heim/pull/360
heim = { git = "https://github.com/vectordotdev/heim.git", branch = "update-nix", default-features = false, features = ["disk"] }

# make sure to update the external docs when the Lua version changes
mlua = { version = "0.8.8", default-features = false, features = ["lua54", "send", "vendored"], optional = true }

[target.'cfg(windows)'.dependencies]
windows-service = "0.6.0"

[target.'cfg(unix)'.dependencies]
atty = { version = "0.2.14", default-features = false }
nix = { version = "0.26.2", default-features = false, features = ["socket", "signal"] }

[build-dependencies]
prost-build = { version = "0.11.8", default-features = false, optional = true }
tonic-build = { version = "0.8", default-features = false, features = ["transport", "prost"], optional = true }
openssl-src = { version = "111", default-features = false, features = ["force-engine"] }

[dev-dependencies]
approx = "0.5.1"
assert_cmd = { version = "2.0.8", default-features = false }
azure_core = { git = "https://github.com/Azure/azure-sdk-for-rust.git", rev = "b4544d4920fa3064eb921340054cd9cc130b7664", default-features = false, features = ["enable_reqwest", "azurite_workaround"] }
azure_identity = { git = "https://github.com/Azure/azure-sdk-for-rust.git", rev = "b4544d4920fa3064eb921340054cd9cc130b7664", default-features = false, features = ["enable_reqwest"] }
azure_storage_blobs = { git = "https://github.com/Azure/azure-sdk-for-rust.git", rev = "b4544d4920fa3064eb921340054cd9cc130b7664", default-features = false, features = ["azurite_workaround"] }
azure_storage = { git = "https://github.com/Azure/azure-sdk-for-rust.git", rev = "b4544d4920fa3064eb921340054cd9cc130b7664", default-features = false, features = ["azurite_workaround"] }
base64 = "0.21.0"
criterion = { version = "0.4.0", features = ["html_reports", "async_tokio"] }
itertools = { version = "0.10.5", default-features = false }
libc = "0.2.140"
similar-asserts = "1.4.2"
proptest = "1.1"
quickcheck = "1.0.3"
reqwest = { version = "0.11", features = ["json"] }
tempfile = "3.4.0"
test-generator = "0.3.1"
tokio-test = "0.4.2"
tokio = { version = "1.26.0", features = ["test-util"] }
tower-test = "0.4.0"
value = { path = "lib/vrl/value", features = ["test"] }
vector-core = { path = "lib/vector-core", default-features = false, features = ["vrl", "test"] }
wiremock = "0.5.17"
zstd = { version = "0.12.3", default-features = false }

[patch.crates-io]
# Removes dependency on `time` v0.1
# https://github.com/chronotope/chrono/pull/578
chrono = { git = "https://github.com/vectordotdev/chrono.git", branch = "no-default-time-v0.4.22-1" }
# The upgrade for `tokio-util` >= 0.6.9 is blocked on https://github.com/vectordotdev/vector/issues/11257.
tokio-util = { git = "https://github.com/vectordotdev/tokio", branch = "tokio-util-0.7.4-framed-read-continue-on-error" }
nix = { git = "https://github.com/vectordotdev/nix.git", branch = "memfd/gnu/musl" }

[features]
# Default features for *-unknown-linux-gnu and *-apple-darwin
default = ["api", "api-client", "enrichment-tables", "sinks", "sources", "sources-dnstap", "transforms", "unix", "rdkafka?/gssapi-vendored", "vrl-cli", "enterprise", "component-validation-runner"]
# Default features for `cargo docs`. The same as `default` but without `rdkafka?/gssapi-vendored` which would require installing libsasl in our doc build environment.
docs = ["api", "api-client", "enrichment-tables", "sinks", "sources", "sources-dnstap", "transforms", "unix", "vrl-cli", "enterprise", "component-validation-runner"]
# Default features for *-unknown-linux-* which make use of `cmake` for dependencies
default-cmake = ["api", "api-client", "enrichment-tables", "rdkafka?/cmake_build", "sinks", "sources", "sources-dnstap", "transforms", "unix", "rdkafka?/gssapi-vendored", "vrl-cli", "enterprise"]
# Default features for *-pc-windows-msvc
# TODO: Enable SASL https://github.com/vectordotdev/vector/pull/3081#issuecomment-659298042
default-msvc = ["api", "api-client", "enrichment-tables", "rdkafka?/cmake_build", "sinks", "sources", "transforms", "vrl-cli", "enterprise"]
default-musl = ["api", "api-client", "enrichment-tables", "rdkafka?/cmake_build", "sinks", "sources", "sources-dnstap", "transforms", "unix", "rdkafka?/gssapi-vendored", "vrl-cli", "enterprise"]
default-no-api-client = ["api", "enrichment-tables", "sinks", "sources", "sources-dnstap", "transforms", "unix", "rdkafka?/gssapi-vendored", "vrl-cli", "enterprise"]
default-no-vrl-cli = ["api", "sinks", "sources", "sources-dnstap", "transforms", "unix", "rdkafka?/gssapi-vendored", "enterprise"]
tokio-console = ["dep:console-subscriber", "tokio/tracing"]

all-logs = ["sinks-logs", "sources-logs", "sources-dnstap", "transforms-logs"]
all-metrics = ["sinks-metrics", "sources-metrics", "transforms-metrics", "enterprise"]

# Target specific release features.
# The `make` tasks will select this according to the appropriate triple.
# Use this section to turn off or on specific features for specific triples.
target-aarch64-unknown-linux-gnu = ["api", "api-client", "enrichment-tables", "rdkafka?/cmake_build", "sinks", "sources", "sources-dnstap", "transforms", "unix", "vrl-cli", "enterprise"]
target-aarch64-unknown-linux-musl = ["api", "api-client", "enrichment-tables", "rdkafka?/cmake_build", "sinks", "sources", "sources-dnstap", "transforms", "unix", "vrl-cli", "enterprise"]
target-armv7-unknown-linux-gnueabihf = ["api", "api-client", "enrichment-tables", "rdkafka?/cmake_build", "sinks", "sources", "sources-dnstap", "transforms", "unix", "vrl-cli", "enterprise"]
target-armv7-unknown-linux-musleabihf = ["api", "api-client", "rdkafka?/cmake_build", "enrichment-tables", "sinks", "sources", "sources-dnstap", "transforms", "vrl-cli", "enterprise"]
target-x86_64-unknown-linux-gnu = ["api", "api-client", "rdkafka?/cmake_build", "enrichment-tables", "sinks", "sources", "sources-dnstap", "transforms", "unix", "rdkafka?/gssapi-vendored", "vrl-cli", "enterprise"]
target-x86_64-unknown-linux-musl = ["api", "api-client", "rdkafka?/cmake_build", "enrichment-tables", "sinks", "sources", "sources-dnstap", "transforms", "unix", "vrl-cli", "enterprise"]
# Does not currently build
target-powerpc64le-unknown-linux-gnu = ["api", "api-client", "enrichment-tables", "rdkafka?/cmake_build", "sinks", "sources", "sources-dnstap", "transforms", "unix", "vrl-cli", "enterprise"]
# Currently doesn't build due to lack of support for 64-bit atomics
target-powerpc-unknown-linux-gnu = ["api", "api-client", "enrichment-tables", "rdkafka?/cmake_build", "sinks", "sources", "sources-dnstap", "transforms", "unix", "vrl-cli", "enterprise"]

# Enables features that work only on systems providing `cfg(unix)`
unix = ["tikv-jemallocator", "allocation-tracing"]
allocation-tracing = []

# Enables kubernetes dependencies and shared code. Kubernetes-related sources,
# transforms and sinks should depend on this feature.
kubernetes = ["dep:k8s-openapi", "dep:kube"]

docker = ["dep:bollard", "dep:dirs-next"]

# API
api = [
  "dep:async-graphql",
  "dep:async-graphql-warp",
  "dep:base64",
  "dep:itertools",
  "vector-core/api",
]

# API client
api-client = [
  "dep:crossterm",
  "dep:num-format",
  "dep:number_prefix",
  "dep:tui",
  "vector-core/api",
  "dep:vector-api-client",
]

aws-core = [
  "aws-config",
  "dep:aws-sigv4",
  "dep:aws-types",
  "dep:aws-smithy-async",
  "dep:aws-smithy-client",
  "dep:aws-smithy-http",
  "dep:aws-smithy-http-tower",
  "dep:aws-smithy-types",
]

# Anything that requires Protocol Buffers.
protobuf-build = ["dep:tonic-build", "dep:prost-build"]

gcp = ["dep:base64", "dep:goauth", "dep:smpl_jwt"]

# Enrichment Tables
enrichment-tables = ["enrichment-tables-geoip"]
enrichment-tables-geoip = ["dep:maxminddb"]

# Sources
sources = ["sources-logs", "sources-metrics"]
sources-logs = [
  "sources-amqp",
  "sources-aws_kinesis_firehose",
  "sources-aws_s3",
  "sources-aws_sqs",
  "sources-datadog_agent",
  "sources-demo_logs",
  "sources-docker_logs",
  "sources-exec",
  "sources-file",
  "sources-fluent",
  "sources-gcp_pubsub",
  "sources-heroku_logs",
  "sources-http_server",
  "sources-http_client",
  "sources-internal_logs",
  "sources-journald",
  "sources-kafka",
  "sources-kubernetes_logs",
  "sources-logstash",
  "sources-nats",
  "sources-opentelemetry",
  "sources-file-descriptor",
  "sources-redis",
  "sources-socket",
  "sources-splunk_hec",
  "sources-stdin",
  "sources-syslog",
  "sources-vector",
]
sources-metrics = [
  "sources-apache_metrics",
  "sources-aws_ecs_metrics",
  "sources-eventstoredb_metrics",
  "sources-host_metrics",
  "sources-internal_metrics",
  "sources-mongodb_metrics",
  "sources-nginx_metrics",
  "sources-postgresql_metrics",
  "sources-prometheus",
  "sources-statsd",
  "sources-vector",
]

sources-amqp = ["lapin"]
sources-apache_metrics = []
sources-aws_ecs_metrics = []
sources-aws_kinesis_firehose = ["dep:base64", "dep:infer"]
sources-aws_s3 = ["aws-core", "dep:aws-sdk-sqs", "dep:aws-sdk-s3", "dep:semver", "dep:async-compression", "sources-aws_sqs", "tokio-util/io"]
sources-aws_sqs = ["aws-core", "dep:aws-sdk-sqs"]
sources-datadog_agent = ["sources-utils-http-error", "protobuf-build"]
sources-demo_logs = ["dep:fakedata"]
sources-dnstap = ["dep:base64", "dep:trust-dns-proto", "dep:dnsmsg-parser", "protobuf-build"]
sources-docker_logs = ["docker"]
sources-eventstoredb_metrics = []
sources-exec = []
sources-file = ["dep:file-source"]
sources-file-descriptor = ["tokio-util/io"]
sources-fluent = ["dep:base64", "sources-utils-net-tcp", "tokio-util/net", "dep:rmpv", "dep:rmp-serde", "dep:serde_bytes"]
sources-gcp_pubsub = ["gcp", "dep:h2", "dep:prost-types", "protobuf-build", "dep:tonic"]
sources-heroku_logs = ["sources-utils-http", "sources-utils-http-query", "sources-http_server"]
sources-host_metrics =  ["heim/cpu", "heim/host", "heim/memory", "heim/net"]
sources-http_client = ["sources-utils-http-client"]
sources-http_server = ["sources-utils-http", "sources-utils-http-query"]
sources-internal_logs = []
sources-internal_metrics = []
sources-journald = []
sources-kafka = ["dep:rdkafka"]
sources-kubernetes_logs = ["dep:file-source", "kubernetes", "transforms-reduce"]
sources-logstash = ["sources-utils-net-tcp", "tokio-util/net"]
sources-mongodb_metrics = ["dep:mongodb"]
sources-nats = ["dep:nats", "dep:nkeys"]
sources-nginx_metrics = ["dep:nom"]
sources-opentelemetry = ["dep:hex", "dep:opentelemetry-proto", "dep:prost-types", "sources-http_server", "sources-utils-http", "sources-vector"]
sources-postgresql_metrics = ["dep:postgres-openssl", "dep:tokio-postgres"]
sources-prometheus = ["dep:prometheus-parser", "sinks-prometheus", "sources-utils-http-client"]
sources-redis= ["dep:redis"]
sources-socket = ["sources-utils-net", "tokio-util/net"]
sources-splunk_hec = ["dep:roaring"]
sources-statsd = ["sources-utils-net", "tokio-util/net"]
sources-stdin = ["tokio-util/io"]
sources-syslog = ["codecs/syslog", "sources-utils-net", "tokio-util/net"]
sources-utils-http = ["dep:snap", "sources-utils-http-auth", "sources-utils-http-encoding", "sources-utils-http-error", "sources-utils-http-prelude"]
sources-utils-http-auth = ["sources-utils-http-error"]
sources-utils-http-encoding = ["dep:snap", "sources-utils-http-error"]
sources-utils-http-error = []
sources-utils-http-prelude = ["sources-utils-http", "sources-utils-http-auth", "sources-utils-http-encoding", "sources-utils-http-error"]
sources-utils-http-query = []
sources-utils-http-client = ["sources-utils-http", "sources-http_server"]
sources-utils-net = ["sources-utils-net-tcp", "sources-utils-net-udp", "sources-utils-net-unix"]
sources-utils-net-tcp = ["listenfd"]
sources-utils-net-udp = ["listenfd"]
sources-utils-net-unix = []

sources-vector = ["dep:tonic", "protobuf-build"]

# Transforms
transforms = ["transforms-logs", "transforms-metrics"]
transforms-logs = [
  "transforms-aws_ec2_metadata",
  "transforms-dedupe",
  "transforms-filter",
  "transforms-lua",
  "transforms-metric_to_log",
  "transforms-pipelines",
  "transforms-reduce",
  "transforms-remap",
  "transforms-route",
  "transforms-sample",
  "transforms-throttle",
]
transforms-metrics = [
  "transforms-aggregate",
  "transforms-filter",
  "transforms-lua",
  "transforms-metric_to_log",
  "transforms-pipelines",
  "transforms-remap",
  "transforms-tag_cardinality_limit",
  "transforms-throttle",
]

transforms-aggregate = []
transforms-aws_ec2_metadata = ["dep:arc-swap"]
transforms-dedupe = ["dep:lru"]
transforms-filter = []
transforms-lua = ["dep:mlua", "vector-core/lua"]
transforms-metric_to_log = []
transforms-pipelines = ["transforms-filter", "transforms-route"]
transforms-reduce = []
transforms-remap = []
transforms-route = []
transforms-sample = []
transforms-tag_cardinality_limit = ["dep:bloom", "dep:hashbrown"]
transforms-throttle = ["dep:governor"]

# Sinks
sinks = ["sinks-logs", "sinks-metrics"]
sinks-logs = [
  "sinks-amqp",
  "sinks-aws_cloudwatch_logs",
  "sinks-aws_kinesis_firehose",
  "sinks-aws_kinesis_streams",
  "sinks-aws_s3",
  "sinks-aws_sqs",
  "sinks-axiom",
  "sinks-azure_blob",
  "sinks-azure_monitor_logs",
  "sinks-blackhole",
  "sinks-chronicle",
  "sinks-clickhouse",
  "sinks-console",
  "sinks-databend",
  "sinks-datadog_archives",
  "sinks-datadog_events",
  "sinks-datadog_logs",
  "sinks-datadog_traces",
  "sinks-elasticsearch",
  "sinks-file",
  "sinks-gcp",
  "sinks-honeycomb",
  "sinks-http",
  "sinks-humio",
  "sinks-influxdb",
  "sinks-kafka",
  "sinks-mezmo",
  "sinks-loki",
  "sinks-nats",
  "sinks-new_relic_logs",
  "sinks-new_relic",
  "sinks-papertrail",
  "sinks-pulsar",
  "sinks-redis",
  "sinks-sematext",
  "sinks-socket",
  "sinks-splunk_hec",
  "sinks-vector",
  "sinks-webhdfs",
  "sinks-websocket",
]
sinks-metrics = [
  "sinks-aws_cloudwatch_metrics",
  "sinks-blackhole",
  "sinks-console",
  "sinks-datadog_metrics",
  "sinks-humio",
  "sinks-influxdb",
  "sinks-kafka",
  "sinks-prometheus",
  "sinks-sematext",
  "sinks-statsd",
  "sinks-vector",
  "sinks-splunk_hec"
]

sinks-amqp = ["lapin"]
sinks-aws_cloudwatch_logs = ["aws-core", "dep:aws-sdk-cloudwatchlogs"]
sinks-aws_cloudwatch_metrics = ["aws-core", "dep:aws-sdk-cloudwatch"]
sinks-aws_kinesis_firehose = ["aws-core", "dep:aws-sdk-firehose"]
sinks-aws_kinesis_streams = ["aws-core", "dep:aws-sdk-kinesis"]
sinks-aws_s3 = ["dep:base64", "dep:md-5", "aws-core", "dep:aws-sdk-s3"]
sinks-aws_sqs = ["aws-core", "dep:aws-sdk-sqs"]
sinks-axiom = ["sinks-elasticsearch"]
sinks-azure_blob = ["dep:azure_core", "dep:azure_identity", "dep:azure_storage", "dep:azure_storage_blobs"]
sinks-azure_monitor_logs = []
sinks-blackhole = []
sinks-chronicle = []
sinks-clickhouse = []
sinks-console = []
sinks-databend = []
sinks-datadog_archives = ["sinks-aws_s3", "sinks-azure_blob", "sinks-gcp"]
sinks-datadog_events = []
sinks-datadog_logs = []
sinks-datadog_metrics = ["protobuf-build"]
sinks-datadog_traces = ["protobuf-build", "dep:rmpv", "dep:rmp-serde", "dep:serde_bytes"]
sinks-elasticsearch = ["aws-core", "transforms-metric_to_log"]
sinks-file = ["dep:async-compression"]
sinks-gcp = ["dep:base64", "gcp"]
sinks-honeycomb = []
sinks-http = []
sinks-humio = ["sinks-splunk_hec", "transforms-metric_to_log"]
sinks-influxdb = []
sinks-kafka = ["dep:rdkafka"]
sinks-mezmo = []
sinks-loki = ["loki-logproto"]
sinks-nats = ["dep:nats", "dep:nkeys"]
sinks-new_relic_logs = ["sinks-http"]
sinks-new_relic = []
sinks-papertrail = ["dep:syslog"]
<<<<<<< HEAD
sinks-prometheus = ["aws-core", "dep:base64", "dep:prometheus-parser", "dep:snap", "dep:serde_with"]
sinks-pulsar = ["dep:avro-rs", "dep:pulsar", "dep:lru"]
=======
sinks-prometheus = ["aws-core", "dep:base64", "dep:prometheus-parser", "dep:snap"]
sinks-pulsar = ["dep:apache-avro", "dep:pulsar"]
>>>>>>> e8b855a3
sinks-redis = ["dep:redis"]
sinks-sematext = ["sinks-elasticsearch", "sinks-influxdb"]
sinks-socket = ["sinks-utils-udp"]
sinks-splunk_hec = []
sinks-statsd = ["sinks-utils-udp", "tokio-util/net"]
sinks-utils-udp = []
sinks-vector = ["sinks-utils-udp", "dep:tonic", "protobuf-build"]
sinks-websocket = ["dep:tokio-tungstenite"]
sinks-webhdfs = ["dep:opendal"]

# Datadog integration
enterprise = [
  "dep:hex",
  "dep:sha2",
  "sinks-datadog_logs",
  "sinks-datadog_metrics",
  "sources-host_metrics",
  "sources-internal_logs",
  "sources-internal_metrics",
  "transforms-remap",
  "transforms-filter",
]

# Identifies that the build is a nightly build
nightly = []

# Testing-related features
all-integration-tests = [
  "amqp-integration-tests",
  "aws-integration-tests",
  "axiom-integration-tests",
  "azure-integration-tests",
  "chronicle-integration-tests",
  "clickhouse-integration-tests",
  "databend-integration-tests",
  "datadog-agent-integration-tests",
  "datadog-logs-integration-tests",
  "datadog-metrics-integration-tests",
  "datadog-traces-integration-tests",
  "docker-logs-integration-tests",
  "es-integration-tests",
  "eventstoredb_metrics-integration-tests",
  "fluent-integration-tests",
  "gcp-cloud-storage-integration-tests",
  "gcp-integration-tests",
  "gcp-pubsub-integration-tests",
  "http-client-integration-tests",
  "humio-integration-tests",
  "influxdb-integration-tests",
  "kafka-integration-tests",
  "logstash-integration-tests",
  "loki-integration-tests",
  "mongodb_metrics-integration-tests",
  "nats-integration-tests",
  "nginx-integration-tests",
  "opentelemetry-integration-tests",
  "postgresql_metrics-integration-tests",
  "prometheus-integration-tests",
  "pulsar-integration-tests",
  "redis-integration-tests",
  "splunk-integration-tests",
  "dnstap-integration-tests",
  "webhdfs-integration-tests",
]

amqp-integration-tests = ["sources-amqp", "sinks-amqp"]

aws-integration-tests = [
  "aws-cloudwatch-logs-integration-tests",
  "aws-cloudwatch-metrics-integration-tests",
  "aws-ec2-metadata-integration-tests",
  "aws-ecs-metrics-integration-tests",
  "aws-kinesis-firehose-integration-tests",
  "aws-kinesis-streams-integration-tests",
  "aws-s3-integration-tests",
  "aws-sqs-integration-tests",
]

azure-integration-tests = [
  "azure-blob-integration-tests"
]

aws-cloudwatch-logs-integration-tests = ["sinks-aws_cloudwatch_logs"]
aws-cloudwatch-metrics-integration-tests = ["sinks-aws_cloudwatch_metrics"]
aws-ec2-metadata-integration-tests = ["transforms-aws_ec2_metadata"]
aws-ecs-metrics-integration-tests = ["sources-aws_ecs_metrics"]
aws-kinesis-firehose-integration-tests = ["sinks-aws_kinesis_firehose", "dep:aws-sdk-elasticsearch", "sinks-elasticsearch"]
aws-kinesis-streams-integration-tests = ["sinks-aws_kinesis_streams"]
aws-s3-integration-tests = ["sinks-aws_s3", "sources-aws_s3"]
aws-sqs-integration-tests = ["sinks-aws_sqs", "sources-aws_sqs"]
axiom-integration-tests = ["sinks-axiom"]
azure-blob-integration-tests = ["sinks-azure_blob"]
chronicle-integration-tests = ["sinks-gcp"]
clickhouse-integration-tests = ["sinks-clickhouse"]
databend-integration-tests = ["sinks-databend"]
datadog-agent-integration-tests = ["sources-datadog_agent"]
datadog-logs-integration-tests = ["sinks-datadog_logs"]
datadog-metrics-integration-tests = ["sinks-datadog_metrics"]
datadog-traces-integration-tests = ["sources-datadog_agent", "sinks-datadog_traces", "axum/tokio"]
docker-logs-integration-tests = ["sources-docker_logs", "unix"]
es-integration-tests = ["sinks-elasticsearch"]
eventstoredb_metrics-integration-tests = ["sources-eventstoredb_metrics"]
fluent-integration-tests = ["docker", "sources-fluent"]
gcp-cloud-storage-integration-tests = ["sinks-gcp"]
gcp-integration-tests = ["sinks-gcp"]
gcp-pubsub-integration-tests = ["sinks-gcp", "sources-gcp_pubsub"]
humio-integration-tests = ["sinks-humio"]
http-client-integration-tests = ["sources-http_client"]
influxdb-integration-tests = ["sinks-influxdb"]
kafka-integration-tests = ["sinks-kafka", "sources-kafka"]
logstash-integration-tests = ["docker", "sources-logstash"]
loki-integration-tests = ["sinks-loki"]
mongodb_metrics-integration-tests = ["sources-mongodb_metrics"]
nats-integration-tests = ["sinks-nats", "sources-nats"]
nginx-integration-tests = ["sources-nginx_metrics"]
opentelemetry-integration-tests = ["sources-opentelemetry"]
postgresql_metrics-integration-tests = ["sources-postgresql_metrics"]
prometheus-integration-tests = ["sinks-prometheus", "sources-prometheus", "sinks-influxdb"]
pulsar-integration-tests = ["sinks-pulsar"]
redis-integration-tests = ["sinks-redis", "sources-redis"]
splunk-integration-tests = ["sinks-splunk_hec"]
dnstap-integration-tests = ["sources-dnstap", "dep:bollard"]
webhdfs-integration-tests = ["sinks-webhdfs"]
disable-resolv-conf = []
shutdown-tests = ["api", "sinks-blackhole", "sinks-console", "sinks-prometheus", "sources", "transforms-lua", "transforms-remap", "unix"]
cli-tests = ["sinks-blackhole", "sinks-socket", "sources-demo_logs", "sources-file"]
vector-api-tests = [
  "sources-demo_logs",
  "transforms-remap",
  "sinks-blackhole"
]
vector-unit-test-tests = [
  "sources-demo_logs",
  "transforms-remap",
  "transforms-route",
  "transforms-filter",
  "transforms-reduce",
  "sinks-console"
]
enterprise-tests = [
  "enterprise",
  "sources-demo_logs",
  "sinks-blackhole",
  "sinks-loki",
  "api",
]

component-validation-runner = ["dep:tonic", "sources-internal_logs", "sources-internal_metrics", "sources-vector", "sinks-vector"]
component-validation-tests = ["component-validation-runner", "sources", "transforms", "sinks"]

# Grouping together features for benchmarks. We exclude the API client due to it causing the build process to run out
# of memory when those additional dependencies are built in CI.
benches = [
  "sinks-file",
  "sinks-http",
  "sinks-socket",
  "sources-file",
  "sources-socket",
  "sources-syslog",
  "transforms-lua",
  "transforms-sample",
]
dnstap-benches = ["sources-dnstap"]
language-benches = ["sinks-socket", "sources-socket", "transforms-lua", "transforms-remap"]
# Separate benching process for metrics due to the nature of the bootstrap procedures.
statistic-benches = []
remap-benches = ["transforms-remap"]
transform-benches = ["transforms-filter", "transforms-dedupe", "transforms-reduce", "transforms-route"]
codecs-benches = []
loki-benches = ["sinks-loki"]
enrichment-tables-benches = ["enrichment-tables-geoip"]

[[bench]]
name = "default"
harness = false
required-features = ["benches"]

[[bench]]
name = "dnstap"
path = "benches/dnstap/mod.rs"
harness = false
required-features = ["dnstap-benches"]

[[bench]]
name = "remap"
harness = false
required-features = ["remap-benches"]

[[bench]]
name = "enrichment_tables"
harness = false
required-features = ["enrichment-tables-benches"]

[[bench]]
name = "languages"
harness = false
required-features = ["language-benches"]

[[bench]]
name = "loki"
harness = false
required-features = ["loki-benches"]

[[bench]]
name = "distribution_statistic"
harness = false
required-features = ["statistic-benches"]

[[bench]]
name = "transform"
path = "benches/transform/main.rs"
harness = false
test = false
required-features = ["transform-benches"]

[[bench]]
name = "codecs"
path = "benches/codecs/main.rs"
harness = false
required-features = ["codecs-benches"]<|MERGE_RESOLUTION|>--- conflicted
+++ resolved
@@ -302,11 +302,7 @@
 percent-encoding = { version = "2.2.0", default-features = false }
 pin-project = { version = "1.0.12", default-features = false }
 postgres-openssl = { version = "0.5.0", default-features = false, features = ["runtime"], optional = true }
-<<<<<<< HEAD
-pulsar = { version = "5.0.0", default-features = false, features = ["tokio-runtime", "auth-oauth2", "lz4", "flate2", "zstd", "snap"], optional = true }
-=======
 pulsar = { version = "5.1.0", default-features = false, features = ["tokio-runtime", "auth-oauth2", "flate2", "lz4", "snap", "zstd"], optional = true }
->>>>>>> e8b855a3
 rand = { version = "0.8.5", default-features = false, features = ["small_rng"] }
 rand_distr = { version = "0.4.3", default-features = false }
 rdkafka = { version = "0.29.0", default-features = false, features = ["tokio", "libz", "ssl", "zstd"], optional = true }
@@ -699,13 +695,8 @@
 sinks-new_relic_logs = ["sinks-http"]
 sinks-new_relic = []
 sinks-papertrail = ["dep:syslog"]
-<<<<<<< HEAD
-sinks-prometheus = ["aws-core", "dep:base64", "dep:prometheus-parser", "dep:snap", "dep:serde_with"]
-sinks-pulsar = ["dep:avro-rs", "dep:pulsar", "dep:lru"]
-=======
 sinks-prometheus = ["aws-core", "dep:base64", "dep:prometheus-parser", "dep:snap"]
-sinks-pulsar = ["dep:apache-avro", "dep:pulsar"]
->>>>>>> e8b855a3
+sinks-pulsar = ["dep:apache-avro", "dep:pulsar", "dep:lru"]
 sinks-redis = ["dep:redis"]
 sinks-sematext = ["sinks-elasticsearch", "sinks-influxdb"]
 sinks-socket = ["sinks-utils-udp"]
