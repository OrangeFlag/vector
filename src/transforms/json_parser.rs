--- conflicted
+++ resolved
@@ -7,12 +7,8 @@
         TransformDescription,
     },
     event::Event,
-<<<<<<< HEAD
-    internal_events::{JsonParserFailedParse, JsonParserTargetExists},
+    internal_events::{JsonParserError, ParserTargetExistsError},
     schema,
-=======
-    internal_events::{JsonParserError, ParserTargetExistsError},
->>>>>>> a78ad816
     transforms::{FunctionTransform, OutputBuffer, Transform},
 };
 
